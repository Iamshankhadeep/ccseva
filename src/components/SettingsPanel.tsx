import type React from 'react';
import { useEffect, useState } from 'react';
import type { UsageStats } from '../types/usage';
import { Card, CardContent, CardDescription, CardHeader, CardTitle } from './ui/card';
import { Select, SelectContent, SelectItem, SelectTrigger, SelectValue } from './ui/select';

interface SettingsPanelProps {
  preferences: {
    timezone?: string;
    resetHour?: number;
    plan?: 'auto' | 'Pro' | 'Max5' | 'Max20' | 'Custom';
    customTokenLimit?: number;
    menuBarDisplayMode?: 'percentage' | 'cost' | 'alternate';
<<<<<<< HEAD
    menuBarAlternateInterval?: number;
=======
    menuBarCostSource?: 'today' | 'sessionWindow';
>>>>>>> 50c9692d
  };
  onUpdatePreferences: (preferences: Partial<SettingsPanelProps['preferences']>) => void;
  stats: UsageStats;
}

export const SettingsPanel: React.FC<SettingsPanelProps> = ({
  preferences,
  onUpdatePreferences,
  stats,
}) => {
  const [currentTime, setCurrentTime] = useState(new Date());
  const [intervalInputValue, setIntervalInputValue] = useState<string>('');

  const handlePreferenceChange = (key: string, value: boolean | number | string) => {
    onUpdatePreferences({ [key]: value });
  };

  // Update current time every minute for real-time countdown
  useEffect(() => {
    const interval = setInterval(() => {
      setCurrentTime(new Date());
    }, 60000); // Update every minute

    return () => clearInterval(interval);
  }, []);

  // Sync interval input value with preferences
  useEffect(() => {
    const currentInterval = preferences.menuBarAlternateInterval ?? 3;
    setIntervalInputValue(currentInterval.toString());
  }, [preferences.menuBarAlternateInterval]);

  // Handle interval input changes
  const handleIntervalInputChange = (value: string) => {
    setIntervalInputValue(value);
  };

  // Handle interval input blur (validation and save)
  const handleIntervalInputBlur = () => {
    const numValue = Number.parseInt(intervalInputValue);
    if (Number.isNaN(numValue) || numValue < 3) {
      // Invalid or too low - revert to minimum
      const validValue = 3;
      setIntervalInputValue(validValue.toString());
      handlePreferenceChange('menuBarAlternateInterval', validValue);
    } else {
      // Valid value - clamp to max and save
      const clampedValue = Math.min(60, numValue);
      setIntervalInputValue(clampedValue.toString());
      handlePreferenceChange('menuBarAlternateInterval', clampedValue);
    }
  };

  // Calculate real-time countdown
  const getRealtimeCountdown = () => {
    if (!stats.actualResetInfo?.nextResetTime) {
      return 'Not available';
    }

    const now = currentTime;
    const resetTime = new Date(stats.actualResetInfo.nextResetTime);
    const timeUntilReset = Math.max(0, resetTime.getTime() - now.getTime());

    if (timeUntilReset <= 0) {
      return 'Reset available';
    }

    const hours = Math.floor(timeUntilReset / (1000 * 60 * 60));
    const minutes = Math.floor((timeUntilReset % (1000 * 60 * 60)) / (1000 * 60));

    if (hours > 0) {
      return `${hours} hours ${minutes} minutes left`;
    }
    if (minutes > 0) {
      return `${minutes} minutes left`;
    }
    return 'Less than 1 minute left';
  };

  return (
    <div className="space-y-6 stagger-children">
      {/* Header */}
      <Card className="bg-neutral-900/80 backdrop-blur-sm border-neutral-800">
        <CardHeader>
          <CardTitle className="text-white text-2xl">Settings</CardTitle>
          <CardDescription className="text-white/70">
            Customize your CCSeva experience
          </CardDescription>
        </CardHeader>
      </Card>

      {/* General Settings */}
      <Card className="bg-neutral-900/80 backdrop-blur-sm border-neutral-800">
        <CardContent className="p-6 space-y-6">
          {/* Timezone Configuration */}
          <div className="space-y-3">
            <div className="flex items-center space-x-3">
              <span className="text-2xl">🌍</span>
              <div>
                <div className="text-white font-medium">Timezone</div>
                <div className="text-white/60 text-sm">
                  Auto-detected from your system for accurate reset times
                </div>
              </div>
            </div>

            <div className="ml-11 space-y-3">
              <div className="bg-white/5 border border-white/10 rounded-lg px-3 py-2">
                <div className="text-white text-sm font-medium">
                  {preferences.timezone || Intl.DateTimeFormat().resolvedOptions().timeZone}
                </div>
                <div className="text-white/50 text-xs mt-1">Auto-detected from system</div>
              </div>

              <div className="space-y-3">
                <div className="bg-blue-500/10 border border-blue-500/20 rounded-lg p-3">
                  <div className="text-blue-300 text-sm">
                    <span className="text-lg mr-2">⏱️</span>
                    <span className="font-medium">Next reset: </span>
                    <span className="text-blue-200 font-mono">{getRealtimeCountdown()}</span>
                  </div>
                </div>

                {!stats.actualResetInfo?.nextResetTime && (
                  <div className="bg-yellow-500/10 border border-yellow-500/20 rounded-lg p-3">
                    <div className="text-yellow-300 text-sm">
                      <span className="text-lg mr-2">⚠️</span>
                      Using estimated reset time:{' '}
                      {stats.resetInfo
                        ? new Date(stats.resetInfo.nextResetTime).toLocaleString([], {
                            timeZone:
                              preferences.timezone ||
                              Intl.DateTimeFormat().resolvedOptions().timeZone,
                            month: 'short',
                            day: 'numeric',
                            hour: '2-digit',
                            minute: '2-digit',
                          })
                        : 'Not available'}
                    </div>
                  </div>
                )}
              </div>
            </div>
          </div>

          {/* Claude Plan Configuration */}
          <div className="space-y-3">
            <div className="flex items-center space-x-3">
              <span className="text-2xl">🤖</span>
              <div>
                <div className="text-white font-medium">Claude Plan</div>
                <div className="text-white/60 text-sm">
                  Select your Claude subscription plan for accurate token limits
                </div>
              </div>
            </div>

            <div className="ml-11 space-y-3">
              <div>
                <div className="text-white/70 text-sm mb-2">Plan Selection</div>
                <Select
                  value={preferences.plan || 'auto'}
                  onValueChange={(value) =>
                    handlePreferenceChange(
                      'plan',
                      value as 'auto' | 'Pro' | 'Max5' | 'Max20' | 'Custom'
                    )
                  }
                >
                  <SelectTrigger className="w-full bg-white/10 border-white/20 text-white">
                    <SelectValue />
                  </SelectTrigger>
                  <SelectContent>
                    <SelectItem value="auto">Auto-detect</SelectItem>
                    <SelectItem value="Pro">Claude Pro (7,000 tokens/day)</SelectItem>
                    <SelectItem value="Max5">Claude Max5 (35,000 tokens/day)</SelectItem>
                    <SelectItem value="Max20">Claude Max20 (140,000 tokens/day)</SelectItem>
                    <SelectItem value="Custom">Custom</SelectItem>
                  </SelectContent>
                </Select>
              </div>

              {preferences.plan === 'Custom' && (
                <div>
                  <div className="text-white/70 text-sm mb-2">Custom Token Limit</div>
                  <input
                    type="number"
                    min="1000"
                    max="1000000"
                    step="1000"
                    value={preferences.customTokenLimit || ''}
                    onChange={(e) =>
                      handlePreferenceChange(
                        'customTokenLimit',
                        Number.parseInt(e.target.value) || 0
                      )
                    }
                    className="w-full bg-white/10 border border-white/20 rounded-lg px-3 py-2 text-white placeholder:text-white/50 focus:border-blue-500 focus:outline-none"
                    placeholder="Enter custom token limit"
                  />
                  <div className="text-white/50 text-xs mt-1">Tokens per day</div>
                </div>
              )}

              <div className="bg-green-500/10 border border-green-500/20 rounded-lg p-3">
                <div className="text-green-300 text-sm">
                  <span className="text-lg mr-2">ℹ️</span>
                  Current detected plan: <span className="font-medium">{stats.currentPlan}</span>
                  {stats.tokenLimit && (
                    <span className="ml-2">({stats.tokenLimit.toLocaleString()} tokens/day)</span>
                  )}
                </div>
              </div>
            </div>
          </div>

          {/* Menu Bar Display Mode */}
          <div className="space-y-3">
            <div className="flex items-center space-x-3">
              <span className="text-2xl">📊</span>
              <div>
                <div className="text-white font-medium">Menu Bar Display</div>
                <div className="text-white/60 text-sm">
                  Choose how information is displayed in the menu bar
                </div>
              </div>
            </div>

            <div className="ml-11 space-y-3">
              <div>
                <div className="text-white/70 text-sm mb-2">Display Mode</div>
                <Select
                  value={preferences.menuBarDisplayMode || 'alternate'}
                  onValueChange={(value: 'percentage' | 'cost' | 'alternate') =>
                    handlePreferenceChange('menuBarDisplayMode', value)
                  }
                >
                  <SelectTrigger className="w-full bg-white/5 border-white/10 text-white hover:bg-white/10">
                    <SelectValue placeholder="Select display mode" />
                  </SelectTrigger>
                  <SelectContent>
                    <SelectItem value="percentage">Percentage Only</SelectItem>
                    <SelectItem value="cost">Cost Only</SelectItem>
                    <SelectItem value="alternate">Alternate (interval switching)</SelectItem>
                  </SelectContent>
                </Select>
                {preferences.menuBarDisplayMode === 'alternate' && (
                  <div className="mt-3">
                    <div className="text-white/70 text-sm mb-2">Switch Interval (seconds)</div>
                    <input
                      type="number"
                      min={3}
                      max={60}
                      value={intervalInputValue}
                      onChange={(e) => handleIntervalInputChange(e.target.value)}
                      onBlur={handleIntervalInputBlur}
                      placeholder="3"
                      className="w-full bg-white/10 border border-white/20 rounded-lg px-3 py-2 text-white placeholder:text-white/50 focus:border-blue-500 focus:outline-none"
                    />
                    <div className="text-white/50 text-xs mt-1">
                      Minimum: 3 seconds, Maximum: 60 seconds
                    </div>
                  </div>
                )}
              </div>

              <div className="bg-blue-500/10 border border-blue-500/20 rounded-lg p-3">
                <div className="text-blue-300 text-sm">
                  <span className="text-lg mr-2">💡</span>
                  {preferences.menuBarDisplayMode === 'percentage' && (
                    <span>Menu bar will show usage percentage only (e.g., 75%)</span>
                  )}
                  {preferences.menuBarDisplayMode === 'cost' && (
                    <span>
                      Menu bar will show total cost only (e.g., $1.25. Basis configurable below)
                    </span>
                  )}
                  {(!preferences.menuBarDisplayMode ||
                    preferences.menuBarDisplayMode === 'alternate') && (
                    <span>
                      Menu bar will alternate between percentage and cost every{' '}
                      {preferences.menuBarAlternateInterval ?? 3} seconds
                    </span>
                  )}
                </div>
              </div>

              {/* Cost Basis for Menu Bar (hidden when Percentage Only is selected) */}
              {preferences.menuBarDisplayMode !== 'percentage' && (
                <div>
                  <div className="text-white/70 text-sm mb-2">Cost Basis</div>
                  <Select
                    value={preferences.menuBarCostSource || 'today'}
                    onValueChange={(value: 'today' | 'sessionWindow') =>
                      handlePreferenceChange('menuBarCostSource', value)
                    }
                  >
                    <SelectTrigger className="w-full bg-white/5 border-white/10 text-white hover:bg-white/10">
                      <SelectValue placeholder="Select cost basis" />
                    </SelectTrigger>
                    <SelectContent>
                      <SelectItem value="today">Today (daily total)</SelectItem>
                      <SelectItem value="sessionWindow">Current session window (5h)</SelectItem>
                    </SelectContent>
                  </Select>
                  <div className="text-white/50 text-xs mt-2">
                    When set to Current session window, the menu bar cost reflects the rolling
                    5-hour session window instead of today's total.
                  </div>
                </div>
              )}
            </div>
          </div>
        </CardContent>
      </Card>
    </div>
  );
};<|MERGE_RESOLUTION|>--- conflicted
+++ resolved
@@ -11,11 +11,8 @@
     plan?: 'auto' | 'Pro' | 'Max5' | 'Max20' | 'Custom';
     customTokenLimit?: number;
     menuBarDisplayMode?: 'percentage' | 'cost' | 'alternate';
-<<<<<<< HEAD
     menuBarAlternateInterval?: number;
-=======
     menuBarCostSource?: 'today' | 'sessionWindow';
->>>>>>> 50c9692d
   };
   onUpdatePreferences: (preferences: Partial<SettingsPanelProps['preferences']>) => void;
   stats: UsageStats;
